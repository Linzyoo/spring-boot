--- conflicted
+++ resolved
@@ -33,7 +33,9 @@
     ARTIFACTORY_SERVER: ((artifactory-server))
     ARTIFACTORY_USERNAME: ((artifactory-username))
     ARTIFACTORY_PASSWORD: ((artifactory-password))
-<<<<<<< HEAD
+  sdkman-task-params: &sdkman-task-params
+    SDKMAN_CONSUMER_KEY: ((sdkman-consumer-key))
+    SDKMAN_CONSUMER_TOKEN: ((sdkman-consumer-token))
   build-project-task-params: &build-project-task-params
     privileged: true
     timeout: ((task-timeout))
@@ -42,11 +44,6 @@
       BRANCH: ((branch))
       <<: *gradle-enterprise-task-params
       <<: *docker-hub-task-params
-=======
-  sdkman-task-params: &sdkman-task-params
-    SDKMAN_CONSUMER_KEY: ((sdkman-consumer-key))
-    SDKMAN_CONSUMER_TOKEN: ((sdkman-consumer-token))
->>>>>>> 7b38b0ed
   artifactory-repo-put-params: &artifactory-repo-put-params
     repo: libs-snapshot-local
     folder: distribution-repository
