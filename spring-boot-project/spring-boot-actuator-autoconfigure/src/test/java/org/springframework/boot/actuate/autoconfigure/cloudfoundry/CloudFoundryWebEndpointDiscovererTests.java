--- conflicted
+++ resolved
@@ -58,13 +58,8 @@
 			Collection<ExposableWebEndpoint> endpoints = discoverer.getEndpoints();
 			assertThat(endpoints.size()).isEqualTo(2);
 			for (ExposableWebEndpoint endpoint : endpoints) {
-<<<<<<< HEAD
-				if (endpoint.getId().equals("health")) {
+				if (endpoint.getEndpointId().equals(EndpointId.of("health"))) {
 					WebOperation operation = findMainReadOperation(endpoint);
-=======
-				if (endpoint.getEndpointId().equals(EndpointId.of("health"))) {
-					WebOperation operation = endpoint.getOperations().iterator().next();
->>>>>>> 3b49bdec
 					assertThat(operation.invoke(new InvocationContext(
 							mock(SecurityContext.class), Collections.emptyMap())))
 									.isEqualTo("cf");
