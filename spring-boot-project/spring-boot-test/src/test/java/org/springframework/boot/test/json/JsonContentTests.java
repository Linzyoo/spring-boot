/*
 * Copyright 2012-2019 the original author or authors.
 *
 * Licensed under the Apache License, Version 2.0 (the "License");
 * you may not use this file except in compliance with the License.
 * You may obtain a copy of the License at
 *
 *      https://www.apache.org/licenses/LICENSE-2.0
 *
 * Unless required by applicable law or agreed to in writing, software
 * distributed under the License is distributed on an "AS IS" BASIS,
 * WITHOUT WARRANTIES OR CONDITIONS OF ANY KIND, either express or implied.
 * See the License for the specific language governing permissions and
 * limitations under the License.
 */

package org.springframework.boot.test.json;

import com.jayway.jsonpath.Configuration;
import org.junit.Test;

import org.springframework.core.ResolvableType;

import static org.assertj.core.api.Assertions.assertThat;
import static org.assertj.core.api.Assertions.assertThatIllegalArgumentException;

/**
 * Tests for {@link JsonContent}.
 *
 * @author Phillip Webb
 */
public class JsonContentTests {

	private static final String JSON = "{\"name\":\"spring\", \"age\":100}";

	private static final ResolvableType TYPE = ResolvableType.forClass(ExampleObject.class);

	@Test
	public void createWhenResourceLoadClassIsNullShouldThrowException() {
		assertThatIllegalArgumentException()
				.isThrownBy(() -> new JsonContent<ExampleObject>(null, TYPE, JSON,
						Configuration.defaultConfiguration()))
				.withMessageContaining("ResourceLoadClass must not be null");
	}

	@Test
	public void createWhenJsonIsNullShouldThrowException() {
		assertThatIllegalArgumentException()
				.isThrownBy(() -> new JsonContent<ExampleObject>(getClass(), TYPE, null,
						Configuration.defaultConfiguration()))
				.withMessageContaining("JSON must not be null");
	}

	@Test
	public void createWhenConfigurationIsNullShouldThrowException() {
		assertThatIllegalArgumentException().isThrownBy(
				() -> new JsonContent<ExampleObject>(getClass(), TYPE, JSON, null))
				.withMessageContaining("Configuration must not be null");
	}

	@Test
	public void createWhenTypeIsNullShouldCreateContent() {
		JsonContent<ExampleObject> content = new JsonContent<>(getClass(), null, JSON,
				Configuration.defaultConfiguration());
		assertThat(content).isNotNull();
	}

	@Test
	@SuppressWarnings("deprecation")
	public void assertThatShouldReturnJsonContentAssert() {
		JsonContent<ExampleObject> content = new JsonContent<>(getClass(), TYPE, JSON,
				Configuration.defaultConfiguration());
		assertThat(content.assertThat()).isInstanceOf(JsonContentAssert.class);
	}

	@Test
	public void getJsonShouldReturnJson() {
		JsonContent<ExampleObject> content = new JsonContent<>(getClass(), TYPE, JSON,
				Configuration.defaultConfiguration());
		assertThat(content.getJson()).isEqualTo(JSON);

	}

	@Test
	public void toStringWhenHasTypeShouldReturnString() {
<<<<<<< HEAD
		JsonContent<ExampleObject> content = new JsonContent<>(getClass(), TYPE, JSON,
				Configuration.defaultConfiguration());
		assertThat(content.toString())
				.isEqualTo("JsonContent " + JSON + " created from " + TYPE);
=======
		JsonContent<ExampleObject> content = new JsonContent<>(getClass(), TYPE, JSON);
		assertThat(content.toString()).isEqualTo("JsonContent " + JSON + " created from " + TYPE);
>>>>>>> c6c139d9
	}

	@Test
	public void toStringWhenHasNoTypeShouldReturnString() {
		JsonContent<ExampleObject> content = new JsonContent<>(getClass(), null, JSON,
				Configuration.defaultConfiguration());
		assertThat(content.toString()).isEqualTo("JsonContent " + JSON);
	}

}<|MERGE_RESOLUTION|>--- conflicted
+++ resolved
@@ -38,23 +38,22 @@
 	@Test
 	public void createWhenResourceLoadClassIsNullShouldThrowException() {
 		assertThatIllegalArgumentException()
-				.isThrownBy(() -> new JsonContent<ExampleObject>(null, TYPE, JSON,
-						Configuration.defaultConfiguration()))
+				.isThrownBy(
+						() -> new JsonContent<ExampleObject>(null, TYPE, JSON, Configuration.defaultConfiguration()))
 				.withMessageContaining("ResourceLoadClass must not be null");
 	}
 
 	@Test
 	public void createWhenJsonIsNullShouldThrowException() {
-		assertThatIllegalArgumentException()
-				.isThrownBy(() -> new JsonContent<ExampleObject>(getClass(), TYPE, null,
-						Configuration.defaultConfiguration()))
+		assertThatIllegalArgumentException().isThrownBy(
+				() -> new JsonContent<ExampleObject>(getClass(), TYPE, null, Configuration.defaultConfiguration()))
 				.withMessageContaining("JSON must not be null");
 	}
 
 	@Test
 	public void createWhenConfigurationIsNullShouldThrowException() {
-		assertThatIllegalArgumentException().isThrownBy(
-				() -> new JsonContent<ExampleObject>(getClass(), TYPE, JSON, null))
+		assertThatIllegalArgumentException()
+				.isThrownBy(() -> new JsonContent<ExampleObject>(getClass(), TYPE, JSON, null))
 				.withMessageContaining("Configuration must not be null");
 	}
 
@@ -83,15 +82,9 @@
 
 	@Test
 	public void toStringWhenHasTypeShouldReturnString() {
-<<<<<<< HEAD
 		JsonContent<ExampleObject> content = new JsonContent<>(getClass(), TYPE, JSON,
 				Configuration.defaultConfiguration());
-		assertThat(content.toString())
-				.isEqualTo("JsonContent " + JSON + " created from " + TYPE);
-=======
-		JsonContent<ExampleObject> content = new JsonContent<>(getClass(), TYPE, JSON);
 		assertThat(content.toString()).isEqualTo("JsonContent " + JSON + " created from " + TYPE);
->>>>>>> c6c139d9
 	}
 
 	@Test
