--- conflicted
+++ resolved
@@ -159,12 +159,8 @@
 		URLConnection connection = new URL(null, "jar:" + testJar.toURI().toURL() + "!/nested.jar!/", this.handler)
 				.openConnection();
 		assertThat(connection).isInstanceOf(JarURLConnection.class);
-<<<<<<< HEAD
 		((JarURLConnection) connection).getJarFile().close();
-		URLConnection jdkConnection = new URL(null, "jar:file:file:" + testJar.getAbsolutePath() + "!/nested.jar!/",
-=======
 		URLConnection jdkConnection = new URL(null, "jar:file:" + testJar.toURI().toURL() + "!/nested.jar!/",
->>>>>>> a5ae1de7
 				this.handler).openConnection();
 		assertThat(jdkConnection).isNotInstanceOf(JarURLConnection.class);
 	}
