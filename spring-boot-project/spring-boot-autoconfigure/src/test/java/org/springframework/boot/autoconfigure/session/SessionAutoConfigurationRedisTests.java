/*
 * Copyright 2012-2019 the original author or authors.
 *
 * Licensed under the Apache License, Version 2.0 (the "License");
 * you may not use this file except in compliance with the License.
 * You may obtain a copy of the License at
 *
 *      https://www.apache.org/licenses/LICENSE-2.0
 *
 * Unless required by applicable law or agreed to in writing, software
 * distributed under the License is distributed on an "AS IS" BASIS,
 * WITHOUT WARRANTIES OR CONDITIONS OF ANY KIND, either express or implied.
 * See the License for the specific language governing permissions and
 * limitations under the License.
 */

package org.springframework.boot.autoconfigure.session;

import org.junit.jupiter.api.Test;
import org.testcontainers.junit.jupiter.Container;
import org.testcontainers.junit.jupiter.Testcontainers;

import org.springframework.boot.autoconfigure.AutoConfigurations;
import org.springframework.boot.autoconfigure.data.redis.RedisAutoConfiguration;
import org.springframework.boot.autoconfigure.session.RedisSessionConfiguration.SpringBootRedisHttpSessionConfiguration;
import org.springframework.boot.test.context.FilteredClassLoader;
import org.springframework.boot.test.context.assertj.AssertableWebApplicationContext;
import org.springframework.boot.test.context.runner.ContextConsumer;
import org.springframework.boot.test.context.runner.WebApplicationContextRunner;
import org.springframework.boot.testsupport.testcontainers.RedisContainer;
import org.springframework.session.data.mongo.MongoOperationsSessionRepository;
import org.springframework.session.data.redis.RedisFlushMode;
import org.springframework.session.data.redis.RedisOperationsSessionRepository;
import org.springframework.session.hazelcast.HazelcastSessionRepository;
import org.springframework.session.jdbc.JdbcOperationsSessionRepository;

import static org.assertj.core.api.Assertions.assertThat;

/**
 * Redis specific tests for {@link SessionAutoConfiguration}.
 *
 * @author Stephane Nicoll
 * @author Vedran Pavic
 */
<<<<<<< HEAD
@Testcontainers
public class SessionAutoConfigurationRedisTests
		extends AbstractSessionAutoConfigurationTests {
=======
public class SessionAutoConfigurationRedisTests extends AbstractSessionAutoConfigurationTests {
>>>>>>> 24925c3d

	@Container
	public static RedisContainer redis = new RedisContainer();

	protected final WebApplicationContextRunner contextRunner = new WebApplicationContextRunner()
			.withConfiguration(AutoConfigurations.of(SessionAutoConfiguration.class));

	@Test
	public void defaultConfig() {
		this.contextRunner
				.withPropertyValues("spring.session.store-type=redis", "spring.redis.port=" + redis.getMappedPort())
				.withConfiguration(AutoConfigurations.of(RedisAutoConfiguration.class))
				.run(validateSpringSessionUsesRedis("spring:session:event:0:created:", RedisFlushMode.ON_SAVE,
						"0 * * * * *"));
	}

	@Test
	public void defaultConfigWithUniqueStoreImplementation() {
		this.contextRunner
				.withClassLoader(new FilteredClassLoader(HazelcastSessionRepository.class,
						JdbcOperationsSessionRepository.class, MongoOperationsSessionRepository.class))
				.withConfiguration(AutoConfigurations.of(RedisAutoConfiguration.class))
				.withPropertyValues("spring.redis.port=" + redis.getMappedPort()).run(validateSpringSessionUsesRedis(
						"spring:session:event:0:created:", RedisFlushMode.ON_SAVE, "0 * * * * *"));
	}

	@Test
	public void redisSessionStoreWithCustomizations() {
		this.contextRunner.withConfiguration(AutoConfigurations.of(RedisAutoConfiguration.class))
				.withPropertyValues("spring.session.store-type=redis", "spring.session.redis.namespace=foo",
						"spring.session.redis.flush-mode=immediate", "spring.session.redis.cleanup-cron=0 0 12 * * *",
						"spring.redis.port=" + redis.getMappedPort())
				.run(validateSpringSessionUsesRedis("foo:event:0:created:", RedisFlushMode.IMMEDIATE, "0 0 12 * * *"));
	}

	private ContextConsumer<AssertableWebApplicationContext> validateSpringSessionUsesRedis(
			String sessionCreatedChannelPrefix, RedisFlushMode flushMode, String cleanupCron) {
		return (context) -> {
			RedisOperationsSessionRepository repository = validateSessionRepository(context,
					RedisOperationsSessionRepository.class);
			assertThat(repository.getSessionCreatedChannelPrefix()).isEqualTo(sessionCreatedChannelPrefix);
			assertThat(repository).hasFieldOrPropertyWithValue("redisFlushMode", flushMode);
			SpringBootRedisHttpSessionConfiguration configuration = context
					.getBean(SpringBootRedisHttpSessionConfiguration.class);
			assertThat(configuration).hasFieldOrPropertyWithValue("cleanupCron", cleanupCron);
		};
	}

}<|MERGE_RESOLUTION|>--- conflicted
+++ resolved
@@ -42,13 +42,8 @@
  * @author Stephane Nicoll
  * @author Vedran Pavic
  */
-<<<<<<< HEAD
 @Testcontainers
-public class SessionAutoConfigurationRedisTests
-		extends AbstractSessionAutoConfigurationTests {
-=======
 public class SessionAutoConfigurationRedisTests extends AbstractSessionAutoConfigurationTests {
->>>>>>> 24925c3d
 
 	@Container
 	public static RedisContainer redis = new RedisContainer();
